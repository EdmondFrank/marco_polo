defmodule MarcoPolo.Mixfile do
  use Mix.Project

  @client_name "MarcoPolo (Elixir driver)"
  @binary_protocol_version 33
  @version "0.2.1"

  def project do
    [app: :marco_polo,
     version: @version,
     elixir: "~> 1.0",

     build_embedded: Mix.env == :prod,
     start_permanent: Mix.env == :prod,

     # Testing
     aliases: ["test.all": &test_all/1],
     preferred_cli_env: ["test.all": :test],
     test_coverage: [tool: Coverex.Task],

     # Hex
     package: package,
     description: description,

     # Docs
     name: "MarcoPolo",
     source_url: "https://github.com/MyMedsAndMe/marco_polo",

     deps: deps]
  end

  def application do
<<<<<<< HEAD
    [applications: [:logger, :connection, :ssl],
     env: [client_name: @client_name,
           version: @version,
           binary_protocol_version: @binary_protocol_version]]
=======
    [applications: [:logger, :connection, :ssl, :hackney, :poison],
     env: [client_name: @client_name, version: @version]]
>>>>>>> e567aefe
  end

  defp package do
    [maintainers: ["Andrea Leopardi"],
     licenses: ["Apache"],
     links: %{"GitHub" => "https://github.com/MyMedsAndMe/marco_polo"}]
  end

  defp description do
    """
    Binary driver for the OrientDB database.
    """
  end

  defp deps do
    [{:decimal, "~> 1.1.0"},
     {:connection, "~> 1.0.0"},
     {:hackney, "~> 1.6.0"},
     {:poison, "~> 2.0.0"},
     {:dialyze, "~> 0.2.0", only: :dev},
     {:earmark, ">= 0.0.0", only: :docs},
     {:ex_doc, ">= 0.0.0", only: :docs}]
  end

  defp test_all(args) do
    args = if IO.ANSI.enabled?, do: ["--color"|args], else: ["--no-color"|args]
    args = ~w(--include scripting) ++ args

    vsn = System.get_env("ORIENTDB_VERSION")
    if is_nil(vsn) or Version.compare(vsn, "2.1.0") in [:eq, :gt] do
      args = ~w(--include live_query) ++ args
    end

    args = ~w(--include ssl) ++ args

    Mix.Task.run "test", args
  end
end<|MERGE_RESOLUTION|>--- conflicted
+++ resolved
@@ -30,15 +30,10 @@
   end
 
   def application do
-<<<<<<< HEAD
-    [applications: [:logger, :connection, :ssl],
+    [applications: [:logger, :connection, :ssl, :hackney, :poison],
      env: [client_name: @client_name,
            version: @version,
            binary_protocol_version: @binary_protocol_version]]
-=======
-    [applications: [:logger, :connection, :ssl, :hackney, :poison],
-     env: [client_name: @client_name, version: @version]]
->>>>>>> e567aefe
   end
 
   defp package do
